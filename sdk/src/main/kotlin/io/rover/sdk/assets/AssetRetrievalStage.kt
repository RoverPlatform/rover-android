package io.rover.sdk.assets

import io.rover.sdk.logging.log
import io.rover.sdk.platform.debugExplanation
import io.rover.sdk.streams.blockForResult
import java.io.BufferedInputStream
import java.lang.Exception
import java.net.URL

/**
 * Stream the asset from a remote HTTP API.
 *
 * Be mindful that the stream downstream of this one must close the input streams once they are
 * finished reading from them.
 *
 * This never faults to anything further down in the pipeline; it always retrieves from the API.
 */
internal class AssetRetrievalStage(
    private val imageDownloader: ImageDownloader
) : SynchronousPipelineStage<URL, BufferedInputStream> {
    /**
     * Be sure to call [BufferedInputStream.close] once complete reading the stream.
     */
    override fun request(input: URL): PipelineStageResult<BufferedInputStream> {
        // so now I am going to just *block* while waiting for the callback, since this is all being
        // run on a background executor.
        val streamResult = try {
            imageDownloader
                .downloadStreamFromUrl(input)
                .blockForResult(timeoutSeconds = 300)
                .first()
        } catch (exception: Exception) {
            log.w("Unable to download asset because: ${exception.debugExplanation()}")
            return PipelineStageResult.Failed<BufferedInputStream>(exception)
        }

        // My use of blockForResult() here has an unfortunate side-effect: because downloadStreamFromUrl()
        // itself dispatches work to the ioExecutor, and does not yield the Publisher until that
        // work is complete, then blockForResult() can hang until its timeout elapses if the
        // Executor's thread pool is exhausted.  Thus, rather than work stacking up in the pool's
        // queue like you would expect, the whole chain will give the appearance of hanging, because
        // in fact because the pool's max size is exhausted by the SynchronousOperationNetworkTask
        // object that kicked off the whole process in the first place, meaning that the ioExecutor
        // cannot complete the work delegated to it in downloadStreamForUrl.

        // However, the workaround for now for this is reasonable enough: it is sufficiently safe to
        // ensure a very high max bound of threads in the ioExecutor pool, because their job is
        // primarily to multiplex I/O (well, with a bit of image decoding as well.).  In practice,
        // even with large experiences, it seems to work well.  The timeout given by
        // Publisher.blockForResult is a sufficient fail-safe against the pool overflow case.
        return when (streamResult) {
<<<<<<< HEAD
                is ImageDownloader.HttpClientResponse.ConnectionFailure -> {
                    PipelineStageResult.Failed(
                        RuntimeException("Network or HTTP error downloading asset", streamResult.reason)
                    )
                }
                is ImageDownloader.HttpClientResponse.ApplicationError -> {
                    PipelineStageResult.Failed(
                        RuntimeException("Remote HTTP API error downloading asset (code ${streamResult.responseCode}): ${streamResult.reportedReason}"),
                        streamResult.responseCode >= 500
                    )
                }
                is ImageDownloader.HttpClientResponse.Success -> {
                    // we have the stream! pass it downstream for decoding.
                    PipelineStageResult.Successful(
                        streamResult.bufferedInputStream
                    )
                }
=======
            is ImageDownloader.HttpClientResponse.ConnectionFailure -> {
                PipelineStageResult.Failed(
                    RuntimeException("Network or HTTP error downloading asset", streamResult.reason)
                )
>>>>>>> 63512e98
            }
            is ImageDownloader.HttpClientResponse.ApplicationError -> {
                PipelineStageResult.Failed(
                    RuntimeException("Remote HTTP API error downloading asset (code ${streamResult.responseCode}): ${streamResult.reportedReason}")
                )
            }
            is ImageDownloader.HttpClientResponse.Success -> {
                // we have the stream! pass it downstream for decoding.
                PipelineStageResult.Successful(
                    streamResult.bufferedInputStream
                )
            }
        }
    }
}<|MERGE_RESOLUTION|>--- conflicted
+++ resolved
@@ -49,15 +49,14 @@
         // even with large experiences, it seems to work well.  The timeout given by
         // Publisher.blockForResult is a sufficient fail-safe against the pool overflow case.
         return when (streamResult) {
-<<<<<<< HEAD
-                is ImageDownloader.HttpClientResponse.ConnectionFailure -> {
-                    PipelineStageResult.Failed(
-                        RuntimeException("Network or HTTP error downloading asset", streamResult.reason)
-                    )
-                }
-                is ImageDownloader.HttpClientResponse.ApplicationError -> {
-                    PipelineStageResult.Failed(
-                        RuntimeException("Remote HTTP API error downloading asset (code ${streamResult.responseCode}): ${streamResult.reportedReason}"),
+            is ImageDownloader.HttpClientResponse.ConnectionFailure -> {
+                PipelineStageResult.Failed(
+                    RuntimeException("Network or HTTP error downloading asset", streamResult.reason)
+                )
+            }
+            is ImageDownloader.HttpClientResponse.ApplicationError -> {
+                PipelineStageResult.Failed(
+                    RuntimeException("Remote HTTP API error downloading asset (code ${streamResult.responseCode}): ${streamResult.reportedReason}"),
                         streamResult.responseCode >= 500
                     )
                 }
@@ -67,24 +66,6 @@
                         streamResult.bufferedInputStream
                     )
                 }
-=======
-            is ImageDownloader.HttpClientResponse.ConnectionFailure -> {
-                PipelineStageResult.Failed(
-                    RuntimeException("Network or HTTP error downloading asset", streamResult.reason)
-                )
->>>>>>> 63512e98
             }
-            is ImageDownloader.HttpClientResponse.ApplicationError -> {
-                PipelineStageResult.Failed(
-                    RuntimeException("Remote HTTP API error downloading asset (code ${streamResult.responseCode}): ${streamResult.reportedReason}")
-                )
-            }
-            is ImageDownloader.HttpClientResponse.Success -> {
-                // we have the stream! pass it downstream for decoding.
-                PipelineStageResult.Successful(
-                    streamResult.bufferedInputStream
-                )
-            }
-        }
     }
 }