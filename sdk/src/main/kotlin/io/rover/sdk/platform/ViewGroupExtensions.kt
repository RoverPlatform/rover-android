package io.rover.sdk.platform

import android.graphics.Paint
import android.support.v7.widget.AppCompatButton
import android.support.v7.widget.AppCompatImageView
import android.support.v7.widget.AppCompatTextView
import android.view.View
import android.view.ViewGroup
import android.widget.LinearLayout
import android.widget.RelativeLayout
import io.rover.sdk.ui.blocks.concerns.background.BackgroundColorDrawableWrapper
<<<<<<< HEAD
import io.rover.sdk.ui.blocks.poll.image.ImageOptionView
import io.rover.sdk.ui.blocks.poll.TextOptionView

=======
import io.rover.sdk.ui.blocks.poll.TextOptionView

// Extension functions to reduce the amount of boilerplate when programmatically creating
// and modifying views

>>>>>>> 13f0a0f2
internal fun ViewGroup.textView(builder: AppCompatTextView.() -> Unit): AppCompatTextView {
    return AppCompatTextView(context).apply {
        builder()
    }
}

<<<<<<< HEAD
internal fun ViewGroup.imageView(builder: AppCompatImageView.() -> Unit): AppCompatImageView {
    return AppCompatImageView(context).apply {
        builder()
    }
}

=======
>>>>>>> 13f0a0f2
internal fun LinearLayout.button(builder: AppCompatButton.() -> Unit): AppCompatButton {
    return AppCompatButton(context).apply {
        builder()
    }
}

internal fun LinearLayout.optionView(builder: TextOptionView.() -> Unit): TextOptionView {
    return TextOptionView(context).apply {
        builder()
    }
}

<<<<<<< HEAD
internal fun LinearLayout.imageOptionView(builder: ImageOptionView.() -> Unit): ImageOptionView {
    return ImageOptionView(context).apply {
        builder()
    }
}

=======
>>>>>>> 13f0a0f2
internal fun View.setBackgroundWithoutPaddingChange(backgroundDrawable: BackgroundColorDrawableWrapper) {
    val paddingLeft = paddingLeft
    val paddingTop = paddingTop
    val paddingRight = paddingRight
    val paddingBottom = paddingBottom
    background = backgroundDrawable
    setPadding(paddingLeft, paddingTop, paddingRight, paddingBottom)
}

internal fun View.setupLayoutParams(width: Int = 0, height: Int = 0, leftPadding: Int = 0,
                            topPadding: Int = 0, rightPadding: Int = 0, bottomPadding: Int = 0, leftMargin: Int = 0, topMargin: Int = 0, rightMargin: Int = 0 ,
                            bottomMargin: Int = 0) {
    this.layoutParams = ViewGroup.MarginLayoutParams(width, height).apply {
        setPadding(leftPadding, topPadding, rightPadding, bottomPadding)
        setMargins(leftMargin, topMargin, rightMargin, bottomMargin)
    }
}

internal fun View.setupRelativeLayoutParams(width: Int = 0, height: Int = 0, leftPadding: Int = 0,
                                    topPadding: Int = 0, rightPadding: Int = 0, bottomPadding: Int = 0, leftMargin: Int = 0, topMargin: Int = 0, rightMargin: Int = 0 ,
                                    bottomMargin: Int = 0, rulesBuilder: (RelativeLayout.LayoutParams.() -> Unit) = {}) {
    this.layoutParams = RelativeLayout.LayoutParams(width, height).apply {
        setPadding(leftPadding, topPadding, rightPadding, bottomPadding)
        setMargins(leftMargin, topMargin, rightMargin, bottomMargin)
        rulesBuilder()
    }
}

internal fun ViewGroup.addView(viewBuilder: ViewGroup.() -> View) {
    addView(viewBuilder())
}

internal fun Paint.create(paintColor: Int, paintStyle: Paint.Style): Paint {
    return this.apply {
        color = paintColor
        style = paintStyle
    }
}

internal fun Paint.create(paintColor: Int, paintStyle: Paint.Style, paintStrokeWidth: Float): Paint {
    return this.apply {
        color = paintColor
        style = paintStyle
        strokeWidth = paintStrokeWidth
    }
}
<|MERGE_RESOLUTION|>--- conflicted
+++ resolved
@@ -9,32 +9,24 @@
 import android.widget.LinearLayout
 import android.widget.RelativeLayout
 import io.rover.sdk.ui.blocks.concerns.background.BackgroundColorDrawableWrapper
-<<<<<<< HEAD
+import io.rover.sdk.ui.blocks.poll.TextOptionView
 import io.rover.sdk.ui.blocks.poll.image.ImageOptionView
-import io.rover.sdk.ui.blocks.poll.TextOptionView
-
-=======
-import io.rover.sdk.ui.blocks.poll.TextOptionView
 
 // Extension functions to reduce the amount of boilerplate when programmatically creating
 // and modifying views
 
->>>>>>> 13f0a0f2
 internal fun ViewGroup.textView(builder: AppCompatTextView.() -> Unit): AppCompatTextView {
     return AppCompatTextView(context).apply {
         builder()
     }
 }
 
-<<<<<<< HEAD
 internal fun ViewGroup.imageView(builder: AppCompatImageView.() -> Unit): AppCompatImageView {
     return AppCompatImageView(context).apply {
         builder()
     }
 }
 
-=======
->>>>>>> 13f0a0f2
 internal fun LinearLayout.button(builder: AppCompatButton.() -> Unit): AppCompatButton {
     return AppCompatButton(context).apply {
         builder()
@@ -47,15 +39,12 @@
     }
 }
 
-<<<<<<< HEAD
 internal fun LinearLayout.imageOptionView(builder: ImageOptionView.() -> Unit): ImageOptionView {
     return ImageOptionView(context).apply {
         builder()
     }
 }
 
-=======
->>>>>>> 13f0a0f2
 internal fun View.setBackgroundWithoutPaddingChange(backgroundDrawable: BackgroundColorDrawableWrapper) {
     val paddingLeft = paddingLeft
     val paddingTop = paddingTop
