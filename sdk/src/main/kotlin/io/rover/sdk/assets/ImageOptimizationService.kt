package io.rover.sdk.assets

import android.graphics.Shader
import io.rover.sdk.logging.log
import io.rover.sdk.ui.PixelSize
import io.rover.sdk.data.domain.Background
import io.rover.sdk.data.domain.BackgroundContentMode
import io.rover.sdk.data.domain.BackgroundScale
import io.rover.sdk.data.domain.Image
import io.rover.sdk.ui.BackgroundImageConfiguration
import io.rover.sdk.ui.Rect
import io.rover.sdk.ui.dpAsPx
import java.net.URI
import kotlin.math.roundToInt

internal class ImageOptimizationService {

    private val urlOptimizationEnabled = true

    /**
     * Take a given background and return a URI and image configuration that may be used to display
     * it efficiently.  It may perform transforms on the URI and background image configuration to
     * cut down retrieving and decoding an unnecessary larger image than needed for the context.
     *
     * Note that this does not actually perform any sort optimization operation locally.
     *
     * @return The optimized image configuration, which includes the URI with optimization
     * parameters.  May be null if the background in question has no image.
     */
    fun optimizeImageBackground(background: Background, targetViewPixelSize: PixelSize, density: Float): OptimizedImage? {
        return if (urlOptimizationEnabled) {
            imageConfigurationOptimizedByImgix(background, targetViewPixelSize, density)
        } else {
            localScaleOnlyImageConfiguration(background, targetViewPixelSize, density)
        }
    }

    private fun localScaleOnlyImageConfiguration(
        background: Background,
        targetViewPixelSize: PixelSize,
        density: Float
    ): OptimizedImage? {
        val imageDensity = imageDensity(background)
        val backgroundImage = background.image ?: return null
        val uri = background.image.url
        val appleScalingFactor = densityAsDpi(density) / imageDensity.toFloat()
        val imageWidthPx = (appleScalingFactor * backgroundImage.width).toInt()
        val imageHeightPx = (appleScalingFactor * backgroundImage.height).toInt()

        val insets = when (background.contentMode) {
            BackgroundContentMode.Original -> {
                // Note: these may go negative for when the image is bigger than the view (ie.,
                // cropping will be required)
                val heightInset = (targetViewPixelSize.height / 2) - (imageHeightPx / 2)
                val widthInset = targetViewPixelSize.width / 2 - (imageWidthPx / 2)

                Rect(
                    widthInset,
                    heightInset,
                    widthInset,
                    heightInset
                )
            }
            BackgroundContentMode.Tile, BackgroundContentMode.Stretch -> Rect(0, 0, 0, 0)
            BackgroundContentMode.Fit -> {
                val fitScaleFactor = minOf(
                    (targetViewPixelSize.width) / imageWidthPx.toFloat(),
                    (targetViewPixelSize.height) / imageHeightPx.toFloat()
                )

                val fitScaledImageWidthPx = imageWidthPx * fitScaleFactor
                val fitScaledImageHeightPx = imageHeightPx * fitScaleFactor

                val widthInset = ((targetViewPixelSize.width / 2) - (fitScaledImageWidthPx / 2)).toInt()
                val heightInset = ((targetViewPixelSize.height / 2) - (fitScaledImageHeightPx / 2)).toInt()

                log.v("fitScaleFactor: $fitScaleFactor fitScaledImageWidthPx: $fitScaledImageHeightPx fitScaledImageHeightPx: $fitScaledImageHeightPx")

                Rect(
                    widthInset,
                    heightInset,
                    widthInset,
                    heightInset
                )
            }
            BackgroundContentMode.Fill -> {
                val fitScaleFactor = maxOf(
                    targetViewPixelSize.width / imageWidthPx.toFloat(),
                    targetViewPixelSize.height / imageHeightPx.toFloat()
                )

                val fitScaledImageWidthPx = imageWidthPx * fitScaleFactor
                val fitScaledImageHeightPx = imageHeightPx * fitScaleFactor

                val widthInset = ((targetViewPixelSize.width / 2) - (fitScaledImageWidthPx / 2)).toInt()
                val heightInset = ((targetViewPixelSize.height / 2) - (fitScaledImageHeightPx / 2)).toInt()

                log.v("fitScaleFactor: $fitScaleFactor fitScaledImageWidthPx: $fitScaledImageHeightPx fitScaledImageHeightPx: $fitScaledImageHeightPx")

                Rect(
                    widthInset,
                    heightInset,
                    widthInset,
                    heightInset
                )
            }
        }

        val tileMode = when (background.contentMode) {
            BackgroundContentMode.Tile -> Shader.TileMode.REPEAT
            else -> null
        }

        return OptimizedImage(
            uri, BackgroundImageConfiguration(
            insets,
            tileMode,
            if (background.contentMode == BackgroundContentMode.Tile) imageDensity else densityAsDpi(density)
        )
        )
    }

    private fun imageConfigurationOptimizedByImgix(
        background: Background,
        targetViewPixelSize: PixelSize,
        density: Float
    ): OptimizedImage? {
        val backgroundImage = background.image ?: return null
        val uri = background.image.url
        val imageDensity = imageDensity(background)
        val imageDensityScalingFactor = densityAsDpi(density) / imageDensity.toFloat()

        val imageDimsPx = PixelSize(
            backgroundImage.width,
            backgroundImage.height
        ) * imageDensityScalingFactor

        val (imgixParameters: Map<String, String>, optimizedImageConfiguration) = when (background.contentMode) {
            BackgroundContentMode.Original -> {
                // Imgix has a mode where I can crop & scale at the same time: apply `rect` and
                // then `w` and `h` after the fact.
                val viewPortSizeAsImagePixels = targetViewPixelSize / imageDensityScalingFactor
                val insetOffsetScreenPixels = (targetViewPixelSize - imageDimsPx) / 2f
                val horizontalInsetImagePixels = maxOf(0, (backgroundImage.width - viewPortSizeAsImagePixels.width) / 2)
                val verticalInsetImagePixels = maxOf(0, (backgroundImage.height - viewPortSizeAsImagePixels.height) / 2)

                val imageCropRect = Rect(
                    horizontalInsetImagePixels,
                    verticalInsetImagePixels,
                    backgroundImage.width - horizontalInsetImagePixels,
                    backgroundImage.height - verticalInsetImagePixels
                )

                val scalingFactor = if (imageDensityScalingFactor > 1) {
                    // image will be scaled up locally using the local insets, so do not apply
                    // any scaling on imgix.
                    1f
                } else {
                    // image will be scaled up using imgix.
                    imageDensityScalingFactor
                }

                Pair(
                    hashMapOf(
                        Pair("rect", "${imageCropRect.left},${imageCropRect.top},${imageCropRect.width()},${imageCropRect.height()}"),
                        Pair("w", minOf(backgroundImage.width, (imageCropRect.width() * scalingFactor).toInt()).toString()),
                        Pair("h", minOf(backgroundImage.height, (imageCropRect.height() * scalingFactor).toInt()).toString())
                    ),

                    BackgroundImageConfiguration(
                        Rect(
                            maxOf(insetOffsetScreenPixels.width, 0),
                            maxOf(insetOffsetScreenPixels.height, 0),
                            maxOf(insetOffsetScreenPixels.width, 0),
                            maxOf(insetOffsetScreenPixels.height, 0)
                        ),
                        null,
                        // by using the insets above to scale/crop the image we're implementing the
                        // density scale factor, so for display the density will be ignored (so just
                        // set it to be the display density).
                        densityAsDpi(density)
                    )
                )
            }
            BackgroundContentMode.Fill -> {
                Pair(
                    hashMapOf(
                        Pair("w", (targetViewPixelSize.width).toString()),
                        Pair("h", (targetViewPixelSize.height).toString()),
                        Pair("fit", "min")
                    ),
                    BackgroundImageConfiguration(
                        Rect(
                            0,
                            0,
                            0,
                            0
                        ),
                        null,
                        // by using the insets above to scale/crop the image we're implementing the
                        // density scale factor, so for display the density will be ignored (so just
                        // set it to be the display density).
                        densityAsDpi(density)
                    )
                )
            }
            BackgroundContentMode.Fit -> {
                val targetViewPixelSizeAccountingForBorder = PixelSize(
                    targetViewPixelSize.width,
                    targetViewPixelSize.height
                )

                val fitScaleFactor = minOf(
                    targetViewPixelSizeAccountingForBorder.width / imageDimsPx.width.toFloat(),
                    targetViewPixelSizeAccountingForBorder.height / imageDimsPx.height.toFloat()
                )

                val fitScaledImageDims = imageDimsPx * fitScaleFactor
                val insets = (targetViewPixelSizeAccountingForBorder / 2) - (fitScaledImageDims / 2)

                Pair(
                    hashMapOf(
                        // here we'll ask Imgix to to the equivalent operation as we just did above,
                        // but we'll still do it locally too to produce the appropriate insets,
                        // since Imgix will appropriately not return whitespace and instead just
                        // return a scaled down if necessary aspect correct version of the original
                        // image.
                        Pair("w", (targetViewPixelSizeAccountingForBorder.width).toString()),
                        Pair("h", (targetViewPixelSizeAccountingForBorder.height).toString()),
                        Pair("fit", "max")
                    ),
                    BackgroundImageConfiguration(
                        Rect(
                            insets.width,
                            insets.height,
                            insets.width,
                            insets.height
                        ),
                        null,
                        // by using the insets above to scale/crop the image we're implementing the
                        // density scale factor, so for display the density will be ignored (so just
                        // set it to be the display density).
                        densityAsDpi(density)
                    )
                )
            }
            BackgroundContentMode.Stretch -> {
                // Unlike the fit=min/max modes used above, for doing an aspect-incorrect scale
                // imgix does not distinguish between aspect matching and scaling up.  Determine
                // ourselves if it is worth it for either of the dimensions(ie., that we're not
                // asking Imgix to scale the image up, the exact opposite of our goal)
                val scaleDownTo = PixelSize(
                    minOf(backgroundImage.width, targetViewPixelSize.width),
                    minOf(backgroundImage.height, targetViewPixelSize.height)
                )

                Pair(
                    hashMapOf(
                        Pair("w", scaleDownTo.width.toString()),
                        Pair("h", scaleDownTo.height.toString()),
                        Pair("fit", "scale")
                    ),
                    BackgroundImageConfiguration(
                        Rect(
                            0,
                            0,
                            0,
                            0
                        ),
                        null,
                        // by using the insets above to scale/crop the image we're implementing the
                        // density scale factor, so for display the density will be ignored (so just
                        // set it to be the display density).
                        densityAsDpi(density)
                    )
                )
            }
            BackgroundContentMode.Tile -> {
                val imageDensityToDeviceDensityRatio = imageDensity.toFloat() / densityAsDpi(density)

                Pair(
                    // so, if we have a HiDpi device (xxhdpi or denser) we will only have scaling-up
                    // going on (taken care of because we set the density on the bitmap). However,
                    // if we have a low-dpi device then we have an opportunity to ask imgix to scale
                    // down the image for us and cut down on the amount of pixels downloaded.

                    if (imageDensityToDeviceDensityRatio < 1) {
                        // image density is lower than the screen, so will need to be scaled up
                        // to match the display (which should be done locally)
                        hashMapOf()
                    } else {
                        // image density is higher than the screen, so we can scale it down
                        // cloud-side.
                        hashMapOf(
                            Pair("w", (backgroundImage.width / imageDensityToDeviceDensityRatio).toInt().toString()),
                            Pair("h", (backgroundImage.height / imageDensityToDeviceDensityRatio).toInt().toString())
                        )
                    },
                    BackgroundImageConfiguration(
                        Rect(
                            0,
                            0,
                            0,
                            0
                        ),
                        Shader.TileMode.REPEAT,
                        if (imageDensityToDeviceDensityRatio < 1) {
                            // the density differential needs to scale up the image, so we'll have
                            // Android's UI framework do it for us locally:
                            imageDensity
                        } else {
                            densityAsDpi(density)
                        }
                    )
                )
            }
        }

        // Parse with java.net.URI and then use URLEncoder to safely encode the params

        val uriWithParameters = setQueryParameters(uri, imgixParameters)

        return OptimizedImage(
            URI(uriWithParameters.toString()),
            optimizedImageConfiguration
        )
    }

    /**
     * Take a given image block and return the URI with optimization parameters needed to display
     * it.
     *
     * We use a service called Imgix to do cloud-side transforms of our images. Here we're using it
     * for a scale down transform, if needed. On first usage the cloud service will execute the
     * transform and then cache the result, meaning that all other users on other devices viewing
     * the same image asset will get the previously processed bits.
     *
     * @return optimized URI.
     */
    fun optimizeImageBlock(
        image: Image,
        blockBorderWidth: Int,
        targetViewPixelSize: PixelSize,
        density: Float
    ): URI {
        val imageSizePixels = PixelSize(
            image.width,
            image.height
        )

        // Now take border width into account.
        val borderWidth = blockBorderWidth.dpAsPx(density)
        val targetViewSizeWithoutBorderWidth = PixelSize(
            targetViewPixelSize.width - borderWidth,
            targetViewPixelSize.height - borderWidth
        )

        val smallestSize = PixelSize(
            minOf(imageSizePixels.width, targetViewSizeWithoutBorderWidth.width),
            minOf(imageSizePixels.height, targetViewSizeWithoutBorderWidth.height)
        )

        return setQueryParameters(
            image.url,
            mapOf(
                Pair("w", smallestSize.width.toString()),
                Pair("h", smallestSize.height.toString()),
                Pair("fit", "scale")
            )
        )
    }

<<<<<<< HEAD
    fun optimizeImageBlockForFill(
=======
    // This is only used for polls until this class is refactored to not be tightly coupled with backgrounds
    fun optimizeImageForFill(
>>>>>>> a37586da
        image: Image,
        targetViewPixelSize: PixelSize
    ): URI {
        return setQueryParameters(
            image.url,
            mapOf(
                Pair("w", targetViewPixelSize.width.toString()),
                Pair("h", targetViewPixelSize.height.toString()),
                Pair("fit", "min")
            )
        )
    }

    /**
     * Map the 1X, 2X, and 3X background scale values (which are an iOS convention) to DPI values.
     */
    private fun imageDensity(background: Background): Int {
        return when (background.scale) {
            BackgroundScale.X1 -> 160
            BackgroundScale.X2 -> 320
            BackgroundScale.X3 -> 480
        }
    }

    private fun densityAsDpi(density: Float): Int {
        return (160 * density).roundToInt()
    }

    private fun setQueryParameters(uri: URI, parameters: Map<String, String>): URI {
        return URI(
            uri.scheme,
            uri.authority,
            uri.path,
            parameters.map { (key, value) -> "$key=$value" }.joinToString("&"),
            uri.fragment
        )
    }
}<|MERGE_RESOLUTION|>--- conflicted
+++ resolved
@@ -370,12 +370,8 @@
         )
     }
 
-<<<<<<< HEAD
-    fun optimizeImageBlockForFill(
-=======
     // This is only used for polls until this class is refactored to not be tightly coupled with backgrounds
     fun optimizeImageForFill(
->>>>>>> a37586da
         image: Image,
         targetViewPixelSize: PixelSize
     ): URI {
