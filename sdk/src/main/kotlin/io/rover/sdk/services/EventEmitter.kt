package io.rover.sdk.services

import io.rover.sdk.data.events.RoverEvent
import io.rover.sdk.streams.PublishSubject
import io.rover.sdk.streams.share
import org.reactivestreams.Publisher

/**
 * Provides a single source for Rover events being emitted.
 *
 * You can subscribe to the [trackedEvents] Publisher to be informed of them.
 *
 * Alternatively, you can add a [RoverEventListener] to receive event updates
 */
open class EventEmitter {
    protected open val eventSubject = PublishSubject<RoverEvent>()
<<<<<<< HEAD

    open val trackedEvents: Publisher<RoverEvent> by lazy {  eventSubject.share() }

    open fun trackEvent(roverEvent: RoverEvent) {
            eventSubject.onNext(roverEvent)
            when(roverEvent) {
                is RoverEvent.BlockTapped -> listeners.forEach { it.onBlockTapped(roverEvent) }
                is RoverEvent.ExperienceDismissed -> listeners.forEach { it.onExperienceDismissed(roverEvent) }
                is RoverEvent.ScreenDismissed -> listeners.forEach { it.onScreenDismissed(roverEvent) }
                is RoverEvent.ExperiencePresented -> listeners.forEach { it.onExperiencePresented(roverEvent) }
                is RoverEvent.ExperienceViewed -> listeners.forEach { it.onExperienceViewed(roverEvent) }
                is RoverEvent.ScreenViewed -> listeners.forEach { it.onScreenViewed(roverEvent) }
                is RoverEvent.ScreenPresented -> listeners.forEach { it.onScreenPresented(roverEvent) }
            }
    }

    private val listeners: MutableList<RoverEventListener> = mutableListOf()

    fun addEventListener(listener: RoverEventListener) {
        listeners.add(listener)
    }

    fun removeEventListener(listener: RoverEventListener) {
        listeners.remove(listener)
    }

    fun removeAllListeners() {
        listeners.clear()
    }
}

interface RoverEventListener {
    fun onBlockTapped(event: RoverEvent.BlockTapped) {}

    fun onExperienceDismissed(event: RoverEvent.ExperienceDismissed) {}

    fun onScreenDismissed(event: RoverEvent.ScreenDismissed) {}

=======

    open val trackedEvents: Publisher<RoverEvent> by lazy { eventSubject.share() }

    open fun trackEvent(roverEvent: RoverEvent) {
        eventSubject.onNext(roverEvent)
        when (roverEvent) {
            is RoverEvent.BlockTapped -> listeners.forEach { it.onBlockTapped(roverEvent) }
            is RoverEvent.ExperienceDismissed -> listeners.forEach {
                it.onExperienceDismissed(
                    roverEvent
                )
            }
            is RoverEvent.ScreenDismissed -> listeners.forEach { it.onScreenDismissed(roverEvent) }
            is RoverEvent.ExperiencePresented -> listeners.forEach {
                it.onExperiencePresented(
                    roverEvent
                )
            }
            is RoverEvent.ExperienceViewed -> listeners.forEach { it.onExperienceViewed(roverEvent) }
            is RoverEvent.ScreenViewed -> listeners.forEach { it.onScreenViewed(roverEvent) }
            is RoverEvent.ScreenPresented -> listeners.forEach { it.onScreenPresented(roverEvent) }
        }
    }

    private val listeners: MutableList<RoverEventListener> = mutableListOf()

    fun addEventListener(listener: RoverEventListener) {
        listeners.add(listener)
    }

    fun removeEventListener(listener: RoverEventListener) {
        listeners.remove(listener)
    }

    fun removeAllListeners() {
        listeners.clear()
    }
}

interface RoverEventListener {
    fun onBlockTapped(event: RoverEvent.BlockTapped) {}

    fun onExperienceDismissed(event: RoverEvent.ExperienceDismissed) {}

    fun onScreenDismissed(event: RoverEvent.ScreenDismissed) {}

>>>>>>> d17c7186
    fun onExperiencePresented(event: RoverEvent.ExperiencePresented) {}

    fun onExperienceViewed(event: RoverEvent.ExperienceViewed) {}

    fun onScreenViewed(event: RoverEvent.ScreenViewed) {}

    fun onScreenPresented(event: RoverEvent.ScreenPresented) {}
}<|MERGE_RESOLUTION|>--- conflicted
+++ resolved
@@ -14,46 +14,6 @@
  */
 open class EventEmitter {
     protected open val eventSubject = PublishSubject<RoverEvent>()
-<<<<<<< HEAD
-
-    open val trackedEvents: Publisher<RoverEvent> by lazy {  eventSubject.share() }
-
-    open fun trackEvent(roverEvent: RoverEvent) {
-            eventSubject.onNext(roverEvent)
-            when(roverEvent) {
-                is RoverEvent.BlockTapped -> listeners.forEach { it.onBlockTapped(roverEvent) }
-                is RoverEvent.ExperienceDismissed -> listeners.forEach { it.onExperienceDismissed(roverEvent) }
-                is RoverEvent.ScreenDismissed -> listeners.forEach { it.onScreenDismissed(roverEvent) }
-                is RoverEvent.ExperiencePresented -> listeners.forEach { it.onExperiencePresented(roverEvent) }
-                is RoverEvent.ExperienceViewed -> listeners.forEach { it.onExperienceViewed(roverEvent) }
-                is RoverEvent.ScreenViewed -> listeners.forEach { it.onScreenViewed(roverEvent) }
-                is RoverEvent.ScreenPresented -> listeners.forEach { it.onScreenPresented(roverEvent) }
-            }
-    }
-
-    private val listeners: MutableList<RoverEventListener> = mutableListOf()
-
-    fun addEventListener(listener: RoverEventListener) {
-        listeners.add(listener)
-    }
-
-    fun removeEventListener(listener: RoverEventListener) {
-        listeners.remove(listener)
-    }
-
-    fun removeAllListeners() {
-        listeners.clear()
-    }
-}
-
-interface RoverEventListener {
-    fun onBlockTapped(event: RoverEvent.BlockTapped) {}
-
-    fun onExperienceDismissed(event: RoverEvent.ExperienceDismissed) {}
-
-    fun onScreenDismissed(event: RoverEvent.ScreenDismissed) {}
-
-=======
 
     open val trackedEvents: Publisher<RoverEvent> by lazy { eventSubject.share() }
 
@@ -100,7 +60,6 @@
 
     fun onScreenDismissed(event: RoverEvent.ScreenDismissed) {}
 
->>>>>>> d17c7186
     fun onExperiencePresented(event: RoverEvent.ExperiencePresented) {}
 
     fun onExperienceViewed(event: RoverEvent.ExperienceViewed) {}
