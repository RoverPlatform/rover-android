--- conflicted
+++ resolved
@@ -1,48 +1,20 @@
 package io.rover.sdk.ui.blocks.poll
 
-<<<<<<< HEAD
-import io.rover.sdk.data.domain.QuestionStyle
-import io.rover.sdk.data.domain.TextPollBlock
-import io.rover.sdk.data.domain.TextPollBlockOptionStyle
-import io.rover.sdk.streams.Publishers
-=======
->>>>>>> 76423a3d
 import io.rover.sdk.ui.blocks.concerns.background.BackgroundViewModelInterface
 import io.rover.sdk.ui.blocks.concerns.border.BorderViewModelInterface
 import io.rover.sdk.ui.blocks.concerns.layout.BlockViewModelInterface
 import io.rover.sdk.ui.blocks.concerns.layout.CompositeBlockViewModelInterface
 import io.rover.sdk.ui.layout.ViewType
-import org.reactivestreams.Publisher
 
 internal class TextPollBlockViewModel(
     private val textPollViewModel: TextPollViewModelInterface,
     private val blockViewModel: BlockViewModelInterface,
     private val backgroundViewModel: BackgroundViewModelInterface,
-    val optionBackgroundViewModel: BackgroundViewModelInterface,
     private val borderViewModel: BorderViewModelInterface
 ) : CompositeBlockViewModelInterface,
     BlockViewModelInterface by blockViewModel,
     BackgroundViewModelInterface by backgroundViewModel,
-<<<<<<< HEAD
-    BorderViewModelInterface by borderViewModel
-{
-=======
     BorderViewModelInterface by borderViewModel,
     TextPollViewModelInterface by textPollViewModel{
->>>>>>> 76423a3d
     override val viewType: ViewType = ViewType.Poll
-
-    val pollState: Publisher<PollState> = Publishers.just(PollState.LoadingState)
-}
-
-sealed class PollState {
-    object ResultState : PollState()
-    data class VotingState(val textPollBlock: TextPollBlock) : PollState()
-    object LoadingState : PollState()
-}
-
-interface PollsService {
-    fun vote()
-    fun getVotes()
-    fun getUserVote()
-}
+}