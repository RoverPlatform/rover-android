--- conflicted
+++ resolved
@@ -33,13 +33,8 @@
     }
 
     override fun draw(canvas: Canvas) {
-<<<<<<< HEAD
-        super.draw(canvas)
-        viewComposition.afterOnDraw(canvas)
-=======
         viewComposition.beforeDraw(canvas)
         super.draw(canvas)
         viewComposition.afterDraw(canvas)
->>>>>>> a37586da
     }
 }