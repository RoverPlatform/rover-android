--- conflicted
+++ resolved
@@ -3,58 +3,15 @@
 import android.annotation.SuppressLint
 import android.content.Context
 import android.graphics.Canvas
-import android.graphics.Color
-import android.graphics.Paint
-<<<<<<< HEAD
-import android.graphics.Path
-import android.graphics.RectF
-import android.graphics.Typeface
-import android.support.v7.widget.AppCompatTextView
-import android.view.Gravity
 import android.widget.LinearLayout
-import io.rover.sdk.data.domain.QuestionStyle
-=======
-import android.widget.LinearLayout
-import io.rover.sdk.data.domain.Color
-import io.rover.sdk.data.domain.TextAlignment
->>>>>>> 76423a3d
-import io.rover.sdk.data.domain.TextPollBlock
 import io.rover.sdk.logging.log
-import io.rover.sdk.platform.mapToFont
-import io.rover.sdk.platform.optionView
-import io.rover.sdk.platform.setDimens
-import io.rover.sdk.platform.textView
-<<<<<<< HEAD
-import io.rover.sdk.streams.androidLifecycleDispose
-import io.rover.sdk.streams.subscribe
-=======
-import io.rover.sdk.services.MeasurementService
-import io.rover.sdk.ui.RectF
->>>>>>> 76423a3d
-import io.rover.sdk.ui.asAndroidColor
 import io.rover.sdk.ui.blocks.concerns.ViewComposition
-import io.rover.sdk.ui.blocks.concerns.background.BackgroundColorDrawableWrapper
 import io.rover.sdk.ui.blocks.concerns.background.ViewBackground
-import io.rover.sdk.ui.blocks.concerns.background.createBackgroundDrawable
 import io.rover.sdk.ui.blocks.concerns.border.ViewBorder
 import io.rover.sdk.ui.blocks.concerns.layout.LayoutableView
-<<<<<<< HEAD
 import io.rover.sdk.ui.blocks.concerns.layout.ViewBlock
-=======
-import io.rover.sdk.ui.blocks.concerns.layout.Measurable
-import io.rover.sdk.ui.blocks.concerns.layout.ViewBlock
-import io.rover.sdk.ui.blocks.concerns.text.FontAppearance
-import io.rover.sdk.ui.concerns.BindableViewModel
->>>>>>> 76423a3d
 import io.rover.sdk.ui.concerns.MeasuredBindableView
-import io.rover.sdk.ui.concerns.MeasuredSize
 import io.rover.sdk.ui.concerns.ViewModelBinding
-import io.rover.sdk.ui.dpAsPx
-<<<<<<< HEAD
-import io.rover.sdk.ui.pxAsDp
-=======
-import io.rover.sdk.ui.layout.ViewType
->>>>>>> 76423a3d
 import io.rover.sdk.data.domain.Font as ModelFont
 
 internal class TextPollBlockView(context: Context?) : LinearLayout(context),
@@ -75,99 +32,7 @@
         viewBorder.viewModelBinding = binding
         viewBlock.viewModelBinding = binding
         viewBackground.viewModelBinding = binding
-<<<<<<< HEAD
-
-        binding?.viewModel?.let {
-
-            val optionStyleHeight = it.textPollBlock.optionStyle.height
-            val borderWidth = it.textPollBlock.optionStyle.borderWidth
-
-            val optionViews = createOptionViews(it.textPollBlock)
-
-            startListeningForOptionImageUpdates(it, optionViews)
-
-            addView(createQuestion(it.textPollBlock))
-            optionViews.forEach { optionView -> addView(optionView) }
-
-            val optionHeight = MeasuredSize(width = 1050.pxAsDp(resources.displayMetrics),
-                height = optionStyleHeight + (borderWidth * 2).toFloat(),
-                density = resources.displayMetrics.density)
-
-            it.optionBackgroundViewModel.informDimensions(optionHeight)
-        }
-
-        binding?.viewModel?.pollState?.androidLifecycleDispose(this)?.subscribe {
-//            when (it) {
-//                is PollState.LoadingState -> {}
-//                is PollState.VotingState -> {
-//                    createViews(it.textPollBlock)
-//                }
-//                is PollState.ResultState -> {}
-//            }
-        }
-    }
-
-    private fun startListeningForOptionImageUpdates(
-        it: TextPollBlockViewModel,
-        optionViews: List<OptionView>
-    ) {
-        it.optionBackgroundViewModel.backgroundUpdates.androidLifecycleDispose(this)
-            .subscribe { (bitmap, fadeIn, backgroundImageConfiguration) ->
-                val backgroundDrawable = bitmap.createBackgroundDrawable(view, it.backgroundColor, fadeIn, backgroundImageConfiguration)
-
-                optionViews.forEach {
-                    it.backgroundImage = backgroundDrawable
-                    val paddingLeft = it.paddingLeft
-                    val paddingTop = it.paddingTop
-                    val paddingRight = it.paddingRight
-                    val paddingBottom = it.paddingBottom
-                    it.background = backgroundDrawable
-                    it.setPadding(paddingLeft, paddingTop, paddingRight, paddingBottom)
-                }
-            }
-    }
-
-    private fun createQuestion(textPollBlock: TextPollBlock): AppCompatTextView {
-        return textView {
-            text = textPollBlock.question
-            setTextStyleProperties(textPollBlock.questionStyle)
-            layoutParams = MarginLayoutParams(LayoutParams.MATCH_PARENT, LayoutParams.WRAP_CONTENT)
-        }
-    }
-
-    private fun createOptionViews(textPollBlock: TextPollBlock): List<OptionView> {
-        val optionStyle = textPollBlock.optionStyle
-        val optionStyleHeight = optionStyle.height.dpAsPx(resources.displayMetrics)
-        val optionMarginHeight = optionStyle.verticalSpacing.dpAsPx(resources.displayMetrics)
-        val borderWidth = optionStyle.borderWidth.dpAsPx(resources.displayMetrics)
-
-        return textPollBlock.options.mapIndexed { index, option ->
-            optionView {
-                gravity = Gravity.CENTER_VERTICAL
-                id = index
-                alpha = optionStyle.opacity.toFloat()
-                setBackgroundColor(Color.TRANSPARENT)
-                setDimens(
-                    width = LayoutParams.MATCH_PARENT,
-                    height = optionStyleHeight + (borderWidth * 2),
-                    topMargin = optionMarginHeight,
-                    leftPadding = borderWidth
-                )
-                createViews(option, textPollBlock.optionStyle)
-                setResult(optionStyle.resultFillColor.asAndroidColor())
-            }
-        }
-=======
         viewTextPoll.viewModelBinding = binding
->>>>>>> 76423a3d
-    }
-
-    private fun AppCompatTextView.setTextStyleProperties(questionStyle: QuestionStyle) {
-        gravity = questionStyle.textAlignment.convertToGravity()
-        textSize = questionStyle.font.size.toFloat()
-        setTextColor(questionStyle.color.asAndroidColor())
-        val font = questionStyle.font.weight.mapToFont()
-        typeface = Typeface.create(font.fontFamily, font.fontStyle)
     }
 
     override fun onDraw(canvas: Canvas) {
@@ -183,75 +48,4 @@
     override fun forceLayout() {
         log.v("Tried to forcefully invalidate layout.  Inhibited.")
     }
-}
-
-internal class OptionView(context: Context?) : LinearLayout(context) {
-
-    companion object {
-        private const val TEXT_ID = 0
-        private const val RESULT_PERCENT_ID = 1
-    }
-
-    fun createViews(option: String, optionStyle: TextPollBlockOptionStyle) {
-
-        val question = textView {
-            id = TEXT_ID
-            text = option
-            textSize = optionStyle.font.size.toFloat()
-            setTextColor(optionStyle.color.asAndroidColor())
-            val font = optionStyle.font.weight.mapToFont()
-            typeface = Typeface.create(font.fontFamily, font.fontStyle)
-        }
-
-        borderRadius = optionStyle.borderRadius.dpAsPx(resources.displayMetrics).toFloat()
-        strokeWidthX = optionStyle.borderWidth.dpAsPx(resources.displayMetrics).toFloat()
-
-        paint = Paint().apply {
-            color = optionStyle.borderColor.asAndroidColor()
-            this.strokeWidth = strokeWidthX
-            style = Paint.Style.STROKE
-        }
-
-        fillColorPaint = Paint().apply {
-            color = optionStyle.backgroundColor.asAndroidColor()
-            style = Paint.Style.FILL
-        }
-
-        addView(question)
-    }
-
-    private var strokeWidthX = 0f
-    private var borderRadius = 0f
-    private var paint = Paint()
-    private var fillColorPaint = Paint()
-    var backgroundImage: BackgroundColorDrawableWrapper? = null
-
-    override fun onDraw(canvas: Canvas) {
-        super.onDraw(canvas)
-        //TODO: Extract this from on draw - Churning == bad
-        val halfStrokeWidth = strokeWidthX / 2
-
-        val rectWithBorders = RectF(halfStrokeWidth, halfStrokeWidth, width.toFloat() - halfStrokeWidth, height.toFloat() - halfStrokeWidth)
-
-        //TODO: Clip to avoid overdraw
-
-//        val path1 = Path().addRoundRect(rectWithBorders, borderRadius, borderRadius, Path.Direction.CW)
-//        val path2 = Path().addRect(RectF(0f, 0f, width.toFloat(), height.toFloat()), Path.Direction.CW)
-
-
-        if (backgroundImage == null) {
-            canvas.drawRoundRect(rectWithBorders, borderRadius, borderRadius, fillColorPaint)
-        }
-
-        if (strokeWidthX != 0f) {
-            canvas.drawRoundRect(rectWithBorders, borderRadius, borderRadius, paint)
-        }
-    }
-
-    fun setResult(resultColor: Int) {
-
-    }
-}
-
-
-
+}