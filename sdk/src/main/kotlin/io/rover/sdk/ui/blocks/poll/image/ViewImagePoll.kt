--- conflicted
+++ resolved
@@ -53,22 +53,14 @@
             }
             setupOptionViews(viewModel, imageLength)
 
-<<<<<<< HEAD
-            viewModel.multiImageUpdates.androidLifecycleDispose(this.view).subscribe({ imageList ->
-                pollOptionViews.forEachIndexed { index, imageOptionView ->
-                    imageOptionView.bindOptionImage(imageList[index].bitmap, imageList[index].shouldFade, viewModel.imagePollBlock.optionStyle.opacity.toFloat())
-                }
-            }, { error -> log.w("Problem fetching poll images: $error, ignoring.") }, { subscription ->  subscriptionCallback(subscription) })
-=======
             viewModel.multiImageUpdates.androidLifecycleDispose(this.view).subscribe(
                 { imageList ->
                     optionViews.forEachIndexed { index, imageOptionView ->
-                        imageOptionView.bindOptionImage(imageList[index].bitmap)
+                        imageOptionView.bindOptionImage(imageList[index].bitmap, imageList[index].shouldFade, viewModel.imagePollBlock.optionStyle.opacity.toFloat())
                     }
                 },
                 { error -> log.w("Problem fetching poll images: $error, ignoring.") },
                 { subscription -> subscriptionCallback(subscription) })
->>>>>>> 63512e98
 
             viewModel.informImagePollOptionDimensions(
                 MeasuredSize(
