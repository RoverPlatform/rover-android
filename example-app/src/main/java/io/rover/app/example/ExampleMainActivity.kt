package io.rover.app.example

import android.net.Uri
import android.os.Bundle
import android.support.v7.app.AppCompatActivity
import io.rover.sdk.ui.containers.RoverActivity

class ExampleMainActivity : AppCompatActivity() {
    override fun onCreate(savedInstanceState: Bundle?) {
        super.onCreate(savedInstanceState)

        setContentView(R.layout.activity_example_main)

        // Example of manually starting an experience with an experienceId
        // startActivity(
        //     RoverActivity.makeIntent(this, experienceId = "my-experience-id", campaignId = null)
        // )

        startActivity(RoverActivity.makeIntent(packageContext = this, experienceId = ""))

<<<<<<< HEAD
=======

>>>>>>> 76423a3d
        val uri : Uri = intent.data ?: return

        // You will need to setup a specific URL structure to be used for presenting Rover
        // experiences in your app. The simplest approach is to use a specific URL path/host and
        // include the experience ID and (optional) campaign ID as query parameters. The manifest
        // included with this example app and below example code demonstrates how to route URLs in
        // the format `example://experience?id=<EXPERIENCE_ID>&campaignID=<CAMPAIGN_ID>` to a Rover
        // experience.

        // Tries to retrieve experienceId query parameter:
        val queryExperienceId = uri.getQueryParameter("id")



        // Tries to retrieve campaignId query parameter:
        val queryCampaignId = uri.getQueryParameter("campaignID")
        if (uri.scheme == getString(R.string.uri_scheme) && uri.host == "experience" && queryExperienceId != null) {
            startActivity(RoverActivity.makeIntent(packageContext = this, experienceId = queryExperienceId, campaignId = queryCampaignId))
            return
        }

        // If the standard approach above does not meet your needs you can setup any arbitrary URL to launch a Rover
        // experience as long as you can extract the experience ID from it. For example you could use a path based
        // approach which includes the experience ID and optional campaign ID as path components instead of query
        // string parameters. The below example demonstrates how to route URLs in the format
        // `example://experience/<EXPERIENCE_ID>/<CAMPAIGN_ID>` to a Rover experience.
        // Tries to retrieve experienceId query parameter:
        if(uri.scheme == getString(R.string.uri_scheme) && uri.host == "experience" && uri.pathSegments[0] != null) {
            val pathExperienceId: String = uri.pathSegments[0]
            val pathCampaignId: String? = uri.pathSegments.getOrNull(1)
            startActivity(RoverActivity.makeIntent(packageContext = this, experienceId = pathExperienceId, campaignId = pathCampaignId))
        }

        // Universal links are handled similarly:
        // Pass entire URL along to Rover as a universal link to an experience
        if(uri.scheme ?: "" in listOf("http", "https") && uri.host == getString(R.string.associated_domain)) {
            startActivity(RoverActivity.makeIntent(packageContext = this, experienceUrl = uri, campaignId = queryCampaignId))
        }
    }
}<|MERGE_RESOLUTION|>--- conflicted
+++ resolved
@@ -18,10 +18,6 @@
 
         startActivity(RoverActivity.makeIntent(packageContext = this, experienceId = ""))
 
-<<<<<<< HEAD
-=======
-
->>>>>>> 76423a3d
         val uri : Uri = intent.data ?: return
 
         // You will need to setup a specific URL structure to be used for presenting Rover
@@ -33,8 +29,6 @@
 
         // Tries to retrieve experienceId query parameter:
         val queryExperienceId = uri.getQueryParameter("id")
-
-
 
         // Tries to retrieve campaignId query parameter:
         val queryCampaignId = uri.getQueryParameter("campaignID")
