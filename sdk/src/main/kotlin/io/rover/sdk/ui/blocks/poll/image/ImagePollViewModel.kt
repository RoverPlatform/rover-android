--- conflicted
+++ resolved
@@ -25,10 +25,7 @@
 import org.reactivestreams.Publisher
 
 internal class ImagePollViewModel(
-<<<<<<< HEAD
     val id: String,
-=======
->>>>>>> a37586da
     override val imagePoll: ImagePoll,
     private val measurementService: MeasurementService,
     private val assetService: AssetService,
@@ -67,18 +64,8 @@
         measurementsSubject.onNext(measuredSize)
     }
 
-<<<<<<< HEAD
     override fun checkForUpdate(pollId: String, optionIds: List<String>) {
         pollVotingInteractor.votingResultsUpdate(pollId, optionIds)
-=======
-    private val measurementsSubject = PublishSubject<MeasuredSize>()
-
-    private val imagesList: List<Image> = imagePoll.options.mapNotNull { it.image }
-
-    override fun castVote(selectedOption: Int) {
-        // TODO: Add voting logic
-        setResultsState(selectedOption, listOf(20, 42, 15, 18))
->>>>>>> a37586da
     }
 
     private val measurementsSubject = PublishSubject<MeasuredSize>()
@@ -95,11 +82,7 @@
         return flatMap { (timestampMillis, measuredSize) ->
             val optimizedImages = images.map {
                 val pixelSize = PixelSize(measuredSize.width.dpAsPx(measuredSize.density), measuredSize.height.dpAsPx(measuredSize.density))
-<<<<<<< HEAD
-                val uriWithParameters = imageOptimizationService.optimizeImageBlockForFill(it.value, pixelSize)
-=======
-                val uriWithParameters = imageOptimizationService.optimizeImageForFill(it, pixelSize)
->>>>>>> a37586da
+                val uriWithParameters = imageOptimizationService.optimizeImageForFill(it.value, pixelSize)
 
                 return@map assetService.imageByUrl(uriWithParameters.toURL()).map { bitmap ->
                     val timeElapsed = System.currentTimeMillis() - timestampMillis
