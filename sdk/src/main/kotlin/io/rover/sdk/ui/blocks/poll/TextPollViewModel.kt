package io.rover.sdk.ui.blocks.poll

import android.graphics.Paint
import io.rover.sdk.data.domain.Color
import io.rover.sdk.data.domain.Font
import io.rover.sdk.data.domain.TextAlignment
import io.rover.sdk.data.domain.TextPollBlock
import io.rover.sdk.platform.getFontAppearance
import io.rover.sdk.platform.mapToFont
import io.rover.sdk.services.MeasurementService
import io.rover.sdk.streams.PublishSubject
import io.rover.sdk.ui.RectF
import io.rover.sdk.ui.asAndroidColor
import io.rover.sdk.ui.blocks.concerns.background.BackgroundViewModelInterface
import io.rover.sdk.ui.blocks.concerns.layout.Measurable
import io.rover.sdk.ui.blocks.concerns.text.FontAppearance
import io.rover.sdk.ui.concerns.BindableViewModel

internal class TextPollViewModel(
    override val textPollBlock: TextPollBlock,
    private val measurementService: MeasurementService,
    override val optionBackgroundViewModel: BackgroundViewModelInterface
) : TextPollViewModelInterface{

    override fun intrinsicHeight(bounds: RectF): Float {
        // Roundtrip to avoid rounding when converting floats to ints causing mismatches in measured size vs views actual size
<<<<<<< HEAD
        val optionStyleHeight = measurementService.measureDpToPxToDp(textPollBlock.optionStyle.height)
        val borderWidth = measurementService.measureDpToPxToDp(textPollBlock.optionStyle.borderWidth)
        val verticalSpacing = measurementService.measureDpToPxToDp(textPollBlock.optionStyle.verticalSpacing)
=======
        val optionStyleHeight = measurementService.snapToPixValue(textPollBlock.optionStyle.height)
        val borderWidth = measurementService.snapToPixValue(textPollBlock.optionStyle.borderWidth)
        val verticalSpacing = measurementService.snapToPixValue(textPollBlock.optionStyle.verticalSpacing)
>>>>>>> 13f0a0f2

        val questionHeight = measurementService.measureHeightNeededForMultiLineTextInTextView(
            textPollBlock.question,
            textPollBlock.questionStyle.font.getFontAppearance(textPollBlock.questionStyle.color, textPollBlock.questionStyle.textAlignment),
            bounds.width())
        val optionsHeight = ((optionStyleHeight + (borderWidth * 2)) * textPollBlock.options.size)
        val optionSpacing = verticalSpacing * (textPollBlock.options.size)

        return optionsHeight + optionSpacing + questionHeight
    }

    override fun castVote(selectedOption: Int) {
        //TODO: Add voting logic
        setResultsState(selectedOption, listOf(12, 14, 67))
    }

    override val votingState = PublishSubject<VotingState>()

    private fun setResultsState(selectedOption: Int, votingShare: List<Int>) {
        votingState.onNext(VotingState.Results(selectedOption, votingShare))
    }

    override fun castVote(selectedOption: Int) {
        //TODO: Add voting logic
        setResultsState(selectedOption, listOf(12, 14, 67))
    }

    override val votingState = PublishSubject<VotingState>()

    private fun setResultsState(selectedOption: Int, votingShare: List<Int>) {
        votingState.onNext(VotingState.Results(selectedOption, votingShare))
    }
}

sealed class VotingState {
    object WaitingForVote: VotingState()
    data class Results(val selectedOption: Int, val votingShare: List<Int>): VotingState()
}

sealed class VotingState {
    object WaitingForVote: VotingState()
    data class Results(val selectedOption: Int, val votingShare: List<Int>): VotingState()
}

internal interface TextPollViewModelInterface : Measurable, BindableViewModel {
    val textPollBlock: TextPollBlock
    val optionBackgroundViewModel: BackgroundViewModelInterface
    fun castVote(selectedOption: Int)
    val votingState: PublishSubject<VotingState>
<<<<<<< HEAD
}
=======
}
>>>>>>> 13f0a0f2
<|MERGE_RESOLUTION|>--- conflicted
+++ resolved
@@ -24,15 +24,9 @@
 
     override fun intrinsicHeight(bounds: RectF): Float {
         // Roundtrip to avoid rounding when converting floats to ints causing mismatches in measured size vs views actual size
-<<<<<<< HEAD
-        val optionStyleHeight = measurementService.measureDpToPxToDp(textPollBlock.optionStyle.height)
-        val borderWidth = measurementService.measureDpToPxToDp(textPollBlock.optionStyle.borderWidth)
-        val verticalSpacing = measurementService.measureDpToPxToDp(textPollBlock.optionStyle.verticalSpacing)
-=======
         val optionStyleHeight = measurementService.snapToPixValue(textPollBlock.optionStyle.height)
         val borderWidth = measurementService.snapToPixValue(textPollBlock.optionStyle.borderWidth)
         val verticalSpacing = measurementService.snapToPixValue(textPollBlock.optionStyle.verticalSpacing)
->>>>>>> 13f0a0f2
 
         val questionHeight = measurementService.measureHeightNeededForMultiLineTextInTextView(
             textPollBlock.question,
@@ -54,22 +48,6 @@
     private fun setResultsState(selectedOption: Int, votingShare: List<Int>) {
         votingState.onNext(VotingState.Results(selectedOption, votingShare))
     }
-
-    override fun castVote(selectedOption: Int) {
-        //TODO: Add voting logic
-        setResultsState(selectedOption, listOf(12, 14, 67))
-    }
-
-    override val votingState = PublishSubject<VotingState>()
-
-    private fun setResultsState(selectedOption: Int, votingShare: List<Int>) {
-        votingState.onNext(VotingState.Results(selectedOption, votingShare))
-    }
-}
-
-sealed class VotingState {
-    object WaitingForVote: VotingState()
-    data class Results(val selectedOption: Int, val votingShare: List<Int>): VotingState()
 }
 
 sealed class VotingState {
@@ -82,8 +60,4 @@
     val optionBackgroundViewModel: BackgroundViewModelInterface
     fun castVote(selectedOption: Int)
     val votingState: PublishSubject<VotingState>
-<<<<<<< HEAD
-}
-=======
-}
->>>>>>> 13f0a0f2
+}